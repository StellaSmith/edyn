--- conflicted
+++ resolved
@@ -9,26 +9,6 @@
 
 namespace edyn {
 
-<<<<<<< HEAD
-template<typename ShapeType>
-AABB updated_aabb(const ShapeType &shape, const vector3 &pos, const quaternion &orn) {
-    return shape_aabb(shape, pos, orn);
-}
-
-template<>
-AABB updated_aabb(const polyhedron_shape &polyhedron,
-                  const vector3 &pos, const quaternion &orn) {
-    // `shape_aabb(const polyhedron_shape &, ...)` rotates each vertex of a
-    // polyhedron to calculate the AABB. Specialize `updated_aabb` for
-    // polyhedrons to use the rotated mesh.
-    auto aabb = point_cloud_aabb(polyhedron.rotated->all_vertices);
-    aabb.min += pos;
-    aabb.max += pos;
-    return aabb;
-}
-
-=======
->>>>>>> 3e36a39c
 template<typename ShapeType, typename TransformView, typename OriginView>
 void update_aabb(entt::entity entity, ShapeType &shape, TransformView &tr_view, OriginView &origin_view) {
     auto [orn, aabb] = tr_view.template get<orientation, AABB>(entity);
