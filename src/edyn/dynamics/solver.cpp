--- conflicted
+++ resolved
@@ -136,17 +136,12 @@
     auto con_view = m_registry->view<constraint>(entt::exclude<disabled_tag>);
     auto row_view = m_registry->view<constraint_row, con_row_iter_data>(entt::exclude<disabled_tag>);
 
-    m_registry->sort<constraint_row>([] (const auto &lhs, const auto &rhs) {
-        return lhs.priority > rhs.priority;
-    });
-
     con_view.each([&] (entt::entity entity, constraint &con) {
         std::visit([&] (auto &&c) {
             c.update(solver_stage_value_t<solver_stage::prepare>{}, entity, con, *m_registry, dt);
         }, con.var);
     });
 
-<<<<<<< HEAD
     // If any constraint_row has been created or destroyed between updates:
     // 1. Assign edge_color::none to all edge_color values.
     // 2. For each island_node with a procedural_tag, visit its neighbors which
@@ -158,8 +153,6 @@
     // `solve` followed by `apply_impulse` on the corresponding constraint_row.
     // Reapeat for multiple iterations.
 
-=======
->>>>>>> e53da08c
     row_view.each([&] (constraint_row &row, con_row_iter_data &iter_data) {
         auto [inv_mA, inv_IA, linvelA, angvelA, dvA, dwA] = body_view.get<mass_inv, inertia_world_inv, linvel, angvel, delta_linvel, delta_angvel>(row.entity[0]);
         auto [inv_mB, inv_IB, linvelB, angvelB, dvB, dwB] = body_view.get<mass_inv, inertia_world_inv, linvel, angvel, delta_linvel, delta_angvel>(row.entity[1]);
