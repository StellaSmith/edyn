--- conflicted
+++ resolved
@@ -92,15 +92,11 @@
     def package_info(self):
         libsuffix = "_d" if self.settings.build_type == "Debug" else ""
         self.cpp_info.libs = ["Edyn" + libsuffix]
-        
+
         if self.settings.os == "Linux":
-<<<<<<< HEAD
-             self.cpp_info.system_libs = ["pthread"]
-=======
             self.cpp_info.system_libs = ["pthread"]
->>>>>>> 29b2bdd5
         elif self.settings.os == "Windows":
-             self.cpp_info.system_libs = ["winmm"]
+            self.cpp_info.system_libs = ["winmm"]
 
         self.cpp_info.names["cmake_find_package"] = "Edyn"
         self.cpp_info.names["cmake_find_package_multi"] = "Edyn"