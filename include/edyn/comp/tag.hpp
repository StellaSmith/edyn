--- conflicted
+++ resolved
@@ -27,14 +27,15 @@
  * Procedural entity, i.e. an entity that has calculated state.
  */
 struct procedural_tag {};
-<<<<<<< HEAD
+
+/**
+ * An entity that is synchronized between client and server.
+ */
 struct networked_tag {};
-=======
 
 /**
  * An entity that is currently asleep.
  */
->>>>>>> 98b18946
 struct sleeping_tag {};
 
 /**
