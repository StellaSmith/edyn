--- conflicted
+++ resolved
@@ -4,11 +4,8 @@
 #include "edyn/math/vector3.hpp"
 #include "edyn/context/settings.hpp"
 #include "edyn/dynamics/material_mixing.hpp"
-<<<<<<< HEAD
 #include "edyn/networking/packet/util/pool_snapshot.hpp"
-=======
 #include "edyn/util/registry_operation.hpp"
->>>>>>> 1f71fb44
 
 namespace edyn::msg {
 
@@ -35,13 +32,12 @@
     vector3 com;
 };
 
-<<<<<<< HEAD
 struct apply_network_pools {
     std::vector<pool_snapshot> pools;
-=======
+};
+
 struct island_reg_ops {
     registry_operation_collection ops;
->>>>>>> 1f71fb44
 };
 
 }
