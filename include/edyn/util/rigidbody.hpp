#ifndef EDYN_UTIL_RIGIDBODY_HPP
#define EDYN_UTIL_RIGIDBODY_HPP

#include <vector>
#include <optional>
#include <entt/entity/fwd.hpp>
#include "edyn/math/vector3.hpp"
#include "edyn/math/quaternion.hpp"
#include "edyn/math/matrix3x3.hpp"
#include "edyn/shapes/shapes.hpp"
#include "edyn/comp/material.hpp"

namespace edyn {

enum class rigidbody_kind : uint8_t {
    // A rigid body with non-zero and finite mass that reacts to forces and
    // impulses and can be affected by constraints.
    rb_dynamic,

    // A rigid body that is not affected by others and can be moved directly.
    rb_kinematic,

    // A rigid body that is not affected by others and never changes.
    rb_static
};

struct rigidbody_def {
    // The entity kind will determine which components are added to it
    // in the `make_rigidbody` call.
    rigidbody_kind kind {rigidbody_kind::rb_dynamic};

    // Initial position and orientation.
    vector3 position {vector3_zero};
    quaternion orientation {quaternion_identity};

    // Mass properties for dynamic entities.
    scalar mass {1};
    matrix3x3 inertia {matrix3x3_identity};

    // Initial linear and angular velocity.
    vector3 linvel {vector3_zero};
    vector3 angvel {vector3_zero};

    // Center of mass offset from origin in object space.
    std::optional<vector3> center_of_mass;

    // Gravity acceleration. If not set, the default value from
    // `edyn::get_gravity` will be assigned.
    std::optional<vector3> gravity;

    // Optional shape for collidable entities.
    std::optional<shapes_variant_t> shape;

    // Optional material. If not set, the rigid body will not respond to
    // collisions, i.e. it becomes a _sensor_.
    std::optional<edyn::material> material {edyn::material{}};

    uint64_t collision_group {~0ULL};
    uint64_t collision_mask {~0ULL};

    // Mark all contacts involving this rigid body as continuous.
    bool continuous_contacts {false};

    // Whether this entity will be used for presentation and needs
    // position/orientation interpolation.
    bool presentation {true};

<<<<<<< HEAD
    bool sleeping_disabled {false};

    bool networked {false};

=======
    // Prevent this rigid body from sleeping while it barely moves.
    bool sleeping_disabled {false};

>>>>>>> 677d206a
    /**
     * @brief Assigns the default moment of inertia of the current shape
     * using the current mass.
     * Assumes `shape` to contain a value.
     */
    void update_inertia();
};

/**
 * @brief Assigns to `entity` all necessary components to build a rigid body
 * according to the given definition.
 * @param entity Target rigid body entity.
 * @param registry Data source and destination.
 * @param def Rigid body definition.
 */
void make_rigidbody(entt::entity, entt::registry &, const rigidbody_def &);

/**
 * @brief Creates an entity and assigns all necessary components to build a
 * rigid body according to the given definition.
 * @param registry Data source and destination.
 * @param def Rigid body definition.
 * @return Rigid body entity.
 */
entt::entity make_rigidbody(entt::registry &, const rigidbody_def &);

/**
 * @brief Creates many rigid bodies at once.
 * A new island is created and all bodies are inserted into it.
 * @param registry Data source.
 * @param defs Rigid body definitions.
 * @return Entities corresponding to each rigid body definition.
 */
std::vector<entt::entity> batch_rigidbodies(entt::registry &registry, const std::vector<rigidbody_def> &defs);

/**
 * @brief Applies `impulse` to entity.
 * @param registry Data source.
 * @param entity Rigid body entity.
 * @param impulse Impulse vector.
 * @param rel_location Location where the impulse should be applied relative to
 * the entity's center/position, in world space, i.e.
 * `actual_world_space_location - position`.
 */
void rigidbody_apply_impulse(entt::registry &, entt::entity,
                             const vector3 &impulse,
                             const vector3 &rel_location);

void update_kinematic_position(entt::registry &, entt::entity, const vector3 &, scalar dt);
void update_kinematic_orientation(entt::registry &, entt::entity, const quaternion &, scalar dt);
void clear_kinematic_velocities(entt::registry &);

bool validate_rigidbody(entt::entity &, entt::registry &);

/**
 * @brief Set the mass of a rigid body.
 * Propagates changes across island workers.
 * @param registry Data source.
 * @param entity Rigid body entity.
 * @param mass The new rigid body mass.
 */
void set_rigidbody_mass(entt::registry &, entt::entity, scalar mass);

/**
 * @brief Set the moment of inertia of a rigid body.
 * Propagates changes across island workers.
 * @param registry Data source.
 * @param entity Rigid body entity.
 * @param inertia The new moment of inertia.
 */
void set_rigidbody_inertia(entt::registry &, entt::entity, const matrix3x3 &inertia);

/**
 * @brief Besides assigning the new friction coefficient to the rigid body's
 * material, it also updates the friction of the contact points of all
 * manifolds involving this rigid body.
 * @param registry Data source.
 * @param entity Rigid body entity.
 * @param friction The new friction coefficient.
 */
void set_rigidbody_friction(entt::registry &, entt::entity, scalar);

/**
 * @brief Offset the rigid body center of mass. The value represents an offset
 * from the rigid body's origin in object space.
 * @remark When the center of mass offset changes, the position and linear
 * velocity change as well to reflect the value in the new location. This
 * dependency makes it necessary to do these updates in the island worker or
 * else the simulation will be slightly disturbed. For this reason, this call
 * does not immediately update the center of mass.
 * @param registry Data source.
 * @param entity Rigid body entity.
 * @param com Center of mass offset.
 */
void set_center_of_mass(entt::registry &, entt::entity, const vector3 &com);

void apply_center_of_mass(entt::registry &, entt::entity, const vector3 &com);

/**
 * @brief Get location of rigid body's origin in world space. The position and
 * origin will match if the center of mass offset is zero.
 * @param registry Data source.
 * @param entity Rigid body entity.
 * @return Origin location in the world.
 */
vector3 get_rigidbody_origin(const entt::registry &, entt::entity);

/**
 * @brief Get interpolated location of rigid body's origin in world space for
 * presentation.
 * @param registry Data source.
 * @param entity Rigid body entity.
 * @return Origin location in the world for presentation.
 */
vector3 get_rigidbody_present_origin(const entt::registry &, entt::entity);

}

#endif // EDYN_UTIL_RIGIDBODY_HPP<|MERGE_RESOLUTION|>--- conflicted
+++ resolved
@@ -65,16 +65,11 @@
     // position/orientation interpolation.
     bool presentation {true};
 
-<<<<<<< HEAD
+    // Prevent this rigid body from sleeping while it barely moves.
     bool sleeping_disabled {false};
 
     bool networked {false};
 
-=======
-    // Prevent this rigid body from sleeping while it barely moves.
-    bool sleeping_disabled {false};
-
->>>>>>> 677d206a
     /**
      * @brief Assigns the default moment of inertia of the current shape
      * using the current mass.
